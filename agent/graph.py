from dotenv import load_dotenv
from typing import  Literal, cast
from datetime import datetime
import re
import asyncio
from langchain_core.messages import AnyMessage, AIMessage, SystemMessage, HumanMessage, ToolMessage
from langchain_openai import ChatOpenAI
from langgraph.graph import StateGraph, START, END, add_messages
from langchain_core.runnables import RunnableConfig

from copilotkit.langchain import copilotkit_emit_state, copilotkit_customize_config, copilotkit_exit, copilotkit_emit_message

from state import ResearchState
from tools.tavily_search import tavily_search
from tools.tavily_extract import tavily_extract
from tools.outline_writer import outline_writer
from tools.section_writer import section_writer

load_dotenv('.env')


class MasterAgent:
    def __init__(self):
        self.tools = [tavily_search, tavily_extract, outline_writer, section_writer]
        self.tools_by_name = {tool.name: tool for tool in self.tools}
        self.frontend_tools = []  # Tools defined in the frontend using 'useCopilotAction'. These tools will be accessible in state["copilotkit"]["actions"]

        # Define a graph
        workflow = StateGraph(ResearchState)

        # Add nodes
        workflow.add_node("agent", self.call_model)
        workflow.add_node("tools", self.tool_node)
        workflow.add_node("human", self.ask_human)
        workflow.add_node("feedback", self.get_feedback)

        # Set the entrypoint as route_query
        workflow.set_entry_point("agent")

        # Determine which node is called next
        workflow.add_conditional_edges(
            "agent",
            self.should_continue,
            {
                "tools": "tools",
                "human": "human",
                "end": END,
            }

        )

        workflow.add_edge("tools", "agent")
        workflow.add_edge("human", "feedback")
        workflow.add_edge("feedback", "agent")
        workflow.add_edge("agent", END)

        # Compile the graph and save it interrupt_after=["planner"]
        self.graph = workflow.compile(interrupt_after=['human'])

    # Define an async custom research tool node that access and updates the research state
    async def tool_node(self, state: ResearchState, config: RunnableConfig):
        config = copilotkit_customize_config(config, emit_messages=False)
        msgs = []
        tool_state = {}
        for tool_call in state["messages"][-1].tool_calls:
            tool = self.tools_by_name[tool_call["name"]]
            state['messages'] = {'HumanMessage' if type(message) == HumanMessage else 'AIMessage' : message.content for message in state['messages']}

            tool_call["args"]["state"] = state  # update the state so the tool could access the state
<<<<<<< HEAD
            tool_call["args"]["state"].pop("messages",
                                           None)  # don't call tool with msgs field as it caused serialization error
=======
>>>>>>> 85cf9299

            new_state, tool_msg = await tool.ainvoke(tool_call["args"])
            tool_call["args"]["state"] = None
            msgs.append(ToolMessage(content=tool_msg, name=tool_call["name"], tool_call_id=tool_call["id"]))
            tool_state = {
                "title": new_state.get("title", ""),
                "outline": new_state.get("outline", ""),
                "intro": new_state.get("intro", ""),
                "sections": new_state.get("sections", []),
                "conclusion": new_state.get("conclusion", ""),
                "footer": new_state.get("footer", []),
                "footnotes": new_state.get("footnotes", None),
                "sources": new_state.get("sources", {}),
                "cited_sources": new_state.get("cited_sources", None),
                "proposal": new_state.get("proposal", {}),
                "structure": new_state.get("structure", {}),
                "tool": new_state.get("tool", {}),
                "messages": msgs
            }
            await copilotkit_emit_state(config, tool_state)

        return tool_state


    @staticmethod
    def ask_human(state: ResearchState):
        # Define a fake node to ask human for feedback in frontend
        messages = state['messages']
        last_message = messages[-1]
        print("in human: ",last_message)
        pass

    @staticmethod
    async def get_feedback(state: ResearchState, config: RunnableConfig):
        # Get feedback from frontend
        config = copilotkit_customize_config(
            config,
            emit_messages=True,  # enable emitting messages to the frontend
        )
        await copilotkit_exit(config)  # exit copilot after its frontend execution
        last_message = cast(ToolMessage, state["messages"][-1])
        print("in feedback: ",last_message)
        if last_message.name == 'review_proposal':
            # Update proposal and outline
            reviewed_proposal = json.loads(last_message.content)
            if reviewed_proposal["approved"]:
                state["proposal"] = reviewed_proposal

                # Update outline with approved sections
                outline = {k: {'title': v['title'], 'description': v['description']} for k, v in
                           reviewed_proposal['sections'].items()
                           if isinstance(v, dict) and v.get('approved')}

                state['outline'] = outline

        return state

    async def call_model(self, state: ResearchState, config: RunnableConfig):
<<<<<<< HEAD
        print("call_model")
=======
>>>>>>> 85cf9299

        # Check and cast the last message if needed
        last_message = state['messages'][-1]
        print('last_message:')
        print(last_message)
        allowed_types = (AIMessage, SystemMessage, HumanMessage, ToolMessage)

        if not isinstance(last_message, allowed_types):
            # Cast the last message to HumanMessage if it's of an unrecognized type
            last_message = HumanMessage(content=last_message.content)
            state['messages'][-1] = last_message

<<<<<<< HEAD
        prompt = (
            f"Today's date is {datetime.now().strftime('%d/%m/%Y')}.\n"
            "You are an expert research assistant, dedicated to helping users create comprehensive, well-sourced research reports. Your primary goal is to assist the user in producing a polished, professional report tailored to their needs.\n\n"
            "When writing a report use the following research tools:\n"
            "1. Use the search tool to start the research and gather additional information from credible online sources when needed.\n"
            "2. Use the extract tool to extract additional content from relevant URLs.\n"
            "3. Use the outline tool to analyze the gathered information and organize it into a clear, logical **outline proposal**. Break the content into meaningful sections that will guide the report structure. Wait for outline approval before continuing to the next phase.\n"
            "4. Use the section writer tool to compose each section of the report based on the **approved outline**. Ensure the report is well-written, properly sourced, and easy to understand. Avoid responding with the text of the report directly—always use the SectionWrite tool for the final product.\n\n"
            "5. After using the outline tool, YOU MUST use review_proposal tool. and pass the proposal as argument \n"
            "After using the outline and section writer research tools, actively engage with the user to discuss next steps. **Do not summarize your completed work**, as the user has full access to the research progress.\n\n"
            "Instead of sharing details like generated outlines or reports, simply confirm the task is ready and ask for feedback or next steps. For example:\n"
            "'I have completed [..MAX additional 5 words]. Would you like me to [..MAX additional 5 words]?'\n\n"
            "When you have a proposal, you must only write the sections that are approved. If a section is not approved, you must not write it."
            "Your role is to provide support, maintain clear communication, and ensure the final report aligns with the user's expectations."
        )

        # proposal = state.get("proposal", {})
        # # Extract sections with "approved": True
        # if proposal:
        #     print('proposal:')
        #     print(proposal)
        #     outline = {k: {'title': v['title'], 'description': v['description']} for k, v in
        #                proposal['sections'].items()
        #                if isinstance(v, dict) and v.get('approved')}
        #     print('outline: ')
        #     print(outline)
        outline = state.get("outline", {})
        if outline:
            prompt += (
                    f"### Current State of the Report\n"
                    f"**Approved Outline**:\n{outline}\n\n"
                    "### Next Steps\n"
                    "Based on the current progress, determine the next sections to complete or refine. Ensure to follow the outline and user requirements closely.\n"
                )
        print("prompt: ", prompt)

        # Keep list of frontend tools to know when to break to human node
        for tool in state["copilotkit"]["actions"]:
            # self.tools_by_name[tool["name"]] = tool
            self.frontend_tools.append(tool["name"])
=======
        ai_messages =  [message.content for message in state['messages'] if isinstance(message, AIMessage)]
        most_recnt_ai_message = ai_messages[-1] if ai_messages else 'None'

        if not self.is_section_writing_done(most_recnt_ai_message):
            prompt = f"""Today's date is {datetime.now().strftime('%d/%m/%Y')}.
    
            You are a highly skilled research agent, dedicated to helping users create comprehensive, well-sourced research reports. Your primary goal is to assist the user in producing a polished, professional report tailored to their needs.
    
            When writing a report:
            1. Use the search tool to start the research and gather information from credible online sources.
            2. Use the extract tool to extract additional information from relevant URLs.
            3. Use the outline tool to analyze the gathered information and organize it into a clear, logical outline. Break the content into meaningful sections that will guide the report structure.
            4. Use the section writer tool to write a section of the report. At the first pase you should write the full report base on the outline. Ensure the report is well-written, properly sourced, and easy to understand. Avoid responding with the text of the report directly—always use the SectionWrite tool for the final product.
            After completing the report, actively engage with the user to discuss next steps. For instance, ask if they need revisions, additional details, or further research. Keep the process interactive and collaborative.
            """
        else:
            prompt = f"""Today's date is {datetime.now().strftime('%d/%m/%Y')}.

            You are a highly skilled research agent, dedicated to helping users create comprehensive, well-sourced research reports. You have completed the task of creating the report and now your primary goal is to assist the user in making changes to fit their needs.
            Now that the report has been completed, actively engage with the user to discuss any changes they want made, you have full access to the state of the current report below.
           
            When making changes to the report you must use:
                - the request of the user
                - the current state of the report
                - all the tools at your disposal
                    - search tool, extract tool, outline tool, and the section writer tool
                    - The search tool and the extract tool must be used when the user is asking to add/insert/generate/research information.
                    - If the search tool is used the extract tool must be used right after the search tool
                    - After the search tool and extract tool have been used you must use the section writer tool to add the new information to the section.
            the request of the user:
            {[message.content for message in state['messages'] if isinstance(message, HumanMessage)][-1]}
            
            current state of the report:
            """
            for section in state['sections']:
                prompt += f"""
                section {section["idx"]} : {section['title']}
                content : {section["content"]}
                footer : {section["footer"]} \n\n
                """
>>>>>>> 85cf9299

        model = ChatOpenAI(model="gpt-4o-mini", temperature=0)
        config = copilotkit_customize_config(config, emit_tool_calls=self.frontend_tools)  # emit only frontend tools
        ainvoke_kwargs = {}
        ainvoke_kwargs["parallel_tool_calls"] = False



        response = await model.bind_tools(self.tools + state["copilotkit"]["actions"],
                                          **ainvoke_kwargs).ainvoke([
            SystemMessage(
                content=prompt
            ),
            *state["messages"],
        ], config)

        response = cast(AIMessage, response)

        return {"messages": response}

    def is_section_writing_done(self, message_content):
        # Define patterns or keywords that indicate completion
        if message_content == 'None':
            return False

        completion_patterns = [
            r"has been completed",
            r"summary of the sections included",
            r"report on .* has been completed",
            r"Would you like to review any specific section"
        ]

        # Check if any pattern matches the message content
        for pattern in completion_patterns:
            if re.search(pattern, message_content, re.IGNORECASE):
                return True
        return False

    # Define the function that decides whether to continue research using tools or proceed to writing the report
    def should_continue(self, state: ResearchState) -> Literal["tools", "human", "end"]:
        messages = state['messages']
        last_message = messages[-1]
        # Only perform checks if the last message is an AIMessage
        if isinstance(last_message, AIMessage):
            # If the LLM makes a regular tool call, route to the "tools" node
            if last_message.tool_calls:
                for tool_call in last_message.tool_calls:
                    # This essentially checks if the tool call is 'review_proposal', as it is the only frontend tool at the moment.
                    if tool_call['name'] in self.frontend_tools:
                        return "human"
                return "tools"
        # If no conditions are met or if it's not an AIMessage, return "end" to stop
        return "end"

<<<<<<< HEAD
    # Define an async function to run your graph code
    # async def run_graph(self):
    #     graph = self.graph
    #     messages = [
    #         HumanMessage(content="Please run research on Tavily company")
    #     ]
    #     async for s in graph.astream({"messages": messages}, stream_mode="values"):
    #         message = s["messages"][-1]
    #         if isinstance(message, tuple):
    #             print(message)
    #         else:
    #             message.pretty_print()


# Run the async function
# asyncio.run(MasterAgent().run_graph())

graph = MasterAgent().graph

# prompt = (
#     f"Today's date is {datetime.now().strftime('%d/%m/%Y')}.\n"
#     "You are a highly skilled research agent, dedicated to helping users create comprehensive, well-sourced research reports. Your primary goal is to assist the user in producing a polished, professional report tailored to their needs.\n\n"
#     "When writing a report:\n"
#     "1. **Research Phase**: Use the search tool to gather information from credible online sources.\n"
#     "2. **Information Extraction**: Use the extract tool to collect additional details from relevant URLs.\n"
#     "3. **Outline Proposal**: Use the outline tool to analyze the gathered information and organize it into a clear, logical outline. **Do not generate or include the full outline directly in your message**. Instead, simply inform the user that an outline has been created and ask for approval.\n"
#     "- For example: 'I have generated an outline proposal for your review. Would you like me to make any changes or proceed with the next steps?'\n"
#     "4. **Report Writing**: Use the section writer tool to write each section of the report based on the **approved outline**. Ensure the report is clear, professional, well-organized, and properly sourced. Avoid sharing the report content directly—always use the SectionWrite tool for the final product.\n\n"
#     "After completing your task, keep the process collaborative and interactive. Avoid summarizing the completed work unnecessarily, as the user has full access to the research progress. \n"
#     "Instead of sharing details like generated outlines or reports, simply confirm the task is ready and ask for feedback or next steps. For example:\n"
#     "'I have completed this phase. Would you like me to revisit any part or move forward?'\n\n"
#     "Your role is to provide support, maintain clear communication, and ensure the final report aligns with the user's expectations."
# )


# prompt = (
#     f"Today's date is {datetime.now().strftime('%d/%m/%Y')}.\n"
#     "You are an expert research assistant, dedicated to helping users create well-structured, professional, and thoroughly researched reports. Your primary objective is to support the user in developing polished reports tailored to their needs through collaboration and precision.\n\n"
#     "When working on a report, follow these steps:\n"
#     "1. **Research Phase**: Use the search tool to gather credible information from trusted online sources.\n"
#     "2. **Information Extraction**: Utilize the extract tool to retrieve relevant details from specific URLs provided or identified during the research.\n"
#     "3. **Outline Proposal**: Analyze the collected information and organize it into a clear, logical outline proposal. Structure the outline into well-defined sections that will serve as a foundation for the report. **Wait for the user's approval of the outline before proceeding**.\n"
#     "4. **Report Writing**: Use the section writer tool to compose each section of the report based on the **approved outline**. Write in a clear, professional, and engaging style, ensuring all content is well-organized, properly sourced, and easy to understand. Avoid pasting the text directly—always use the SectionWrite tool to deliver the final content.\n\n"
#     "Once your task is complete, focus on maintaining an interactive and collaborative process. Engage the user by asking for feedback, revisions, or additional requirements. Avoid summarizing completed work unnecessarily, as the user has full access to the research progress (e.g don't summarize what sources you found, what outline or report you generated).\n\n"
#     "Your role is to provide guidance, structure, and expertise at every stage of the process to ensure the report exceeds expectations."
# )

# prompt = f"""Today's date is {datetime.now().strftime('%d/%m/%Y')}.
=======
#    # used for running graph locally
#    #Define an async function to run your graph code
#     async def run_graph(self):
#         graph = self.graph
#         messages = [
#             HumanMessage(content="Please run research on Tavily company")
#         ]
#         async for s in graph.astream({"messages": messages}, stream_mode="values"):
#             message = s["messages"][-1]
#             if isinstance(message, tuple):
#                 print(message)
#             else:
#                 message.pretty_print()
>>>>>>> 85cf9299
#
# You are a highly skilled research agent, dedicated to helping users create comprehensive, well-sourced research reports. Your primary goal is to assist the user in producing a polished, professional report tailored to their needs.
#
<<<<<<< HEAD
# When writing a report:
# 1. Use the search tool to start the research and gather information from credible online sources.
# 2. Use the extract tool to extract additional information from relevant URLs.
# 3. Use the outline tool to analyze the gathered information and organize it into a clear, logical outline. Break the content into meaningful sections that will guide the report structure. Wait for outline approval before continuing to the next phase.
# 4. Use the section writer tool to write a section of the report. At the first pase you should write the full report base on the outline. Ensure the report is well-written, properly sourced, and easy to understand. Avoid responding with the text of the report directly—always use the SectionWrite tool for the final product.
#
# After completing the report, actively engage with the user to discuss next steps. For instance, ask if they need revisions, additional details, or further research. Keep the process interactive and collaborative.
# """
# If the user provides a research question or topic, proceed immediately without asking them to restate it. Your focus is to deliver high-quality insights efficiently and effectively.
=======
# #Run the async function
# asyncio.run(MasterAgent().run_graph())

graph = MasterAgent().graph
>>>>>>> 85cf9299
<|MERGE_RESOLUTION|>--- conflicted
+++ resolved
@@ -1,7 +1,10 @@
+from importlib.resources import open_text
+
 from dotenv import load_dotenv
 from typing import  Literal, cast
 from datetime import datetime
 import re
+import json
 import asyncio
 from langchain_core.messages import AnyMessage, AIMessage, SystemMessage, HumanMessage, ToolMessage
 from langchain_openai import ChatOpenAI
@@ -64,28 +67,22 @@
         tool_state = {}
         for tool_call in state["messages"][-1].tool_calls:
             tool = self.tools_by_name[tool_call["name"]]
+            # Temporary messages struct that are accessible only to tools.
             state['messages'] = {'HumanMessage' if type(message) == HumanMessage else 'AIMessage' : message.content for message in state['messages']}
-
             tool_call["args"]["state"] = state  # update the state so the tool could access the state
-<<<<<<< HEAD
-            tool_call["args"]["state"].pop("messages",
-                                           None)  # don't call tool with msgs field as it caused serialization error
-=======
->>>>>>> 85cf9299
-
             new_state, tool_msg = await tool.ainvoke(tool_call["args"])
             tool_call["args"]["state"] = None
             msgs.append(ToolMessage(content=tool_msg, name=tool_call["name"], tool_call_id=tool_call["id"]))
             tool_state = {
                 "title": new_state.get("title", ""),
-                "outline": new_state.get("outline", ""),
-                "intro": new_state.get("intro", ""),
+                "outline": new_state.get("outline", {}),
+                # "intro": new_state.get("intro", ""),
                 "sections": new_state.get("sections", []),
-                "conclusion": new_state.get("conclusion", ""),
+                # "conclusion": new_state.get("conclusion", ""),
                 "footer": new_state.get("footer", []),
                 "footnotes": new_state.get("footnotes", None),
                 "sources": new_state.get("sources", {}),
-                "cited_sources": new_state.get("cited_sources", None),
+                # "cited_sources": new_state.get("cited_sources", None),
                 "proposal": new_state.get("proposal", {}),
                 "structure": new_state.get("structure", {}),
                 "tool": new_state.get("tool", {}),
@@ -130,10 +127,8 @@
         return state
 
     async def call_model(self, state: ResearchState, config: RunnableConfig):
-<<<<<<< HEAD
+
         print("call_model")
-=======
->>>>>>> 85cf9299
 
         # Check and cast the last message if needed
         last_message = state['messages'][-1]
@@ -146,96 +141,91 @@
             last_message = HumanMessage(content=last_message.content)
             state['messages'][-1] = last_message
 
-<<<<<<< HEAD
-        prompt = (
-            f"Today's date is {datetime.now().strftime('%d/%m/%Y')}.\n"
-            "You are an expert research assistant, dedicated to helping users create comprehensive, well-sourced research reports. Your primary goal is to assist the user in producing a polished, professional report tailored to their needs.\n\n"
-            "When writing a report use the following research tools:\n"
-            "1. Use the search tool to start the research and gather additional information from credible online sources when needed.\n"
-            "2. Use the extract tool to extract additional content from relevant URLs.\n"
-            "3. Use the outline tool to analyze the gathered information and organize it into a clear, logical **outline proposal**. Break the content into meaningful sections that will guide the report structure. Wait for outline approval before continuing to the next phase.\n"
-            "4. Use the section writer tool to compose each section of the report based on the **approved outline**. Ensure the report is well-written, properly sourced, and easy to understand. Avoid responding with the text of the report directly—always use the SectionWrite tool for the final product.\n\n"
-            "5. After using the outline tool, YOU MUST use review_proposal tool. and pass the proposal as argument \n"
-            "After using the outline and section writer research tools, actively engage with the user to discuss next steps. **Do not summarize your completed work**, as the user has full access to the research progress.\n\n"
-            "Instead of sharing details like generated outlines or reports, simply confirm the task is ready and ask for feedback or next steps. For example:\n"
-            "'I have completed [..MAX additional 5 words]. Would you like me to [..MAX additional 5 words]?'\n\n"
-            "When you have a proposal, you must only write the sections that are approved. If a section is not approved, you must not write it."
-            "Your role is to provide support, maintain clear communication, and ensure the final report aligns with the user's expectations."
-        )
-
-        # proposal = state.get("proposal", {})
-        # # Extract sections with "approved": True
-        # if proposal:
-        #     print('proposal:')
-        #     print(proposal)
-        #     outline = {k: {'title': v['title'], 'description': v['description']} for k, v in
-        #                proposal['sections'].items()
-        #                if isinstance(v, dict) and v.get('approved')}
-        #     print('outline: ')
-        #     print(outline)
-        outline = state.get("outline", {})
-        if outline:
-            prompt += (
-                    f"### Current State of the Report\n"
-                    f"**Approved Outline**:\n{outline}\n\n"
-                    "### Next Steps\n"
-                    "Based on the current progress, determine the next sections to complete or refine. Ensure to follow the outline and user requirements closely.\n"
-                )
-        print("prompt: ", prompt)
 
         # Keep list of frontend tools to know when to break to human node
         for tool in state["copilotkit"]["actions"]:
             # self.tools_by_name[tool["name"]] = tool
             self.frontend_tools.append(tool["name"])
-=======
+
         ai_messages =  [message.content for message in state['messages'] if isinstance(message, AIMessage)]
         most_recnt_ai_message = ai_messages[-1] if ai_messages else 'None'
 
-        if not self.is_section_writing_done(most_recnt_ai_message):
-            prompt = f"""Today's date is {datetime.now().strftime('%d/%m/%Y')}.
-    
-            You are a highly skilled research agent, dedicated to helping users create comprehensive, well-sourced research reports. Your primary goal is to assist the user in producing a polished, professional report tailored to their needs.
-    
-            When writing a report:
-            1. Use the search tool to start the research and gather information from credible online sources.
-            2. Use the extract tool to extract additional information from relevant URLs.
-            3. Use the outline tool to analyze the gathered information and organize it into a clear, logical outline. Break the content into meaningful sections that will guide the report structure.
-            4. Use the section writer tool to write a section of the report. At the first pase you should write the full report base on the outline. Ensure the report is well-written, properly sourced, and easy to understand. Avoid responding with the text of the report directly—always use the SectionWrite tool for the final product.
-            After completing the report, actively engage with the user to discuss next steps. For instance, ask if they need revisions, additional details, or further research. Keep the process interactive and collaborative.
-            """
-        else:
-            prompt = f"""Today's date is {datetime.now().strftime('%d/%m/%Y')}.
-
-            You are a highly skilled research agent, dedicated to helping users create comprehensive, well-sourced research reports. You have completed the task of creating the report and now your primary goal is to assist the user in making changes to fit their needs.
-            Now that the report has been completed, actively engage with the user to discuss any changes they want made, you have full access to the state of the current report below.
-           
-            When making changes to the report you must use:
-                - the request of the user
-                - the current state of the report
-                - all the tools at your disposal
-                    - search tool, extract tool, outline tool, and the section writer tool
-                    - The search tool and the extract tool must be used when the user is asking to add/insert/generate/research information.
-                    - If the search tool is used the extract tool must be used right after the search tool
-                    - After the search tool and extract tool have been used you must use the section writer tool to add the new information to the section.
-            the request of the user:
-            {[message.content for message in state['messages'] if isinstance(message, HumanMessage)][-1]}
-            
-            current state of the report:
-            """
-            for section in state['sections']:
-                prompt += f"""
-                section {section["idx"]} : {section['title']}
-                content : {section["content"]}
-                footer : {section["footer"]} \n\n
-                """
->>>>>>> 85cf9299
+        outline = state.get("outline", {})
+        sections = state.get("sections", [])
+
+        # if not self.is_section_writing_done(outline,sections):
+            # prompt = f"""Today's date is {datetime.now().strftime('%d/%m/%Y')}.
+            #
+            # You are a highly skilled research agent, dedicated to helping users create comprehensive, well-sourced research reports. Your primary goal is to assist the user in producing a polished, professional report tailored to their needs.
+            #
+            # When writing a report:
+            # 1. Use the search tool to start the research and gather information from credible online sources.
+            # 2. Use the extract tool to extract additional information from relevant URLs.
+            # 3. Use the outline tool to analyze the gathered information and organize it into a clear, logical outline. Break the content into meaningful sections that will guide the report structure.
+            # 4. Use the section writer tool to write a section of the report. At the first pase you should write the full report base on the outline. Ensure the report is well-written, properly sourced, and easy to understand. Avoid responding with the text of the report directly—always use the SectionWrite tool for the final product.
+            # After completing the report, actively engage with the user to discuss next steps. For instance, ask if they need revisions, additional details, or further research. Keep the process interactive and collaborative.
+            # """
+
+        prompt = (
+                f"Today's date is {datetime.now().strftime('%d/%m/%Y')}.\n"
+                "You are an expert research assistant, dedicated to helping users create comprehensive, well-sourced research reports. Your primary goal is to assist the user in producing a polished, professional report tailored to their needs.\n\n"
+                "When writing a report use the following research tools:\n"
+                "1. Use the search tool to start the research and gather additional information from credible online sources when needed.\n"
+                "2. Use the extract tool to extract additional content from relevant URLs.\n"
+                "3. Use the outline tool to analyze the gathered information and organize it into a clear, logical **outline proposal**. Break the content into meaningful sections that will guide the report structure. Wait for outline approval before continuing to the next phase.\n"
+                "4. Use the section writer tool to compose each section of the report based on the **approved outline**. Ensure the report is well-written, properly sourced, and easy to understand. Avoid responding with the text of the report directly—always use the SectionWrite tool for the final product.\n\n"
+                "5. After using the outline tool, YOU MUST use review_proposal tool. and pass the proposal as argument \n"
+                "After using the outline and section writer research tools, actively engage with the user to discuss next steps. **Do not summarize your completed work**, as the user has full access to the research progress.\n\n"
+                "Instead of sharing details like generated outlines or reports, simply confirm the task is ready and ask for feedback or next steps. For example:\n"
+                "'I have completed [..MAX additional 5 words]. Would you like me to [..MAX additional 5 words]?'\n\n"
+                "When you have a proposal, you must only write the sections that are approved. If a section is not approved, you must not write it."
+                "Your role is to provide support, maintain clear communication, and ensure the final report aligns with the user's expectations."
+            )
+
+        if outline:
+                prompt += (
+                    f"### Current State of the Report\n"
+                    f"\n**Approved Outline**:\n{outline}\n\n"
+                    # "### Next Steps\n"
+                    # "Based on the current progress, determine the next sections to complete or refine. Ensure to follow the outline and user requirements closely.\n"
+                )
+        for section in sections:
+            prompt += (
+            f"section {section['idx']} : {section['title']}\n"
+            f"content : {section['content']}"
+            f"footer : {section['footer']}\n\n")
+
+        print("prompt: ", prompt)
+        # else:
+        #     prompt = f"""Today's date is {datetime.now().strftime('%d/%m/%Y')}.
+        #
+        #     You are a highly skilled research agent, dedicated to helping users create comprehensive, well-sourced research reports. You have completed the task of creating the report and now your primary goal is to assist the user in making changes to fit their needs.
+        #     Now that the report has been completed, actively engage with the user to discuss any changes they want made, you have full access to the state of the current report below.
+        #
+        #     When making changes to the report you must use:
+        #         - the request of the user
+        #         - the current state of the report
+        #         - all the tools at your disposal
+        #             - search tool, extract tool, outline tool, and the section writer tool
+        #             - The search tool and the extract tool must be used when the user is asking to add/insert/generate/research information.
+        #             - If the search tool is used the extract tool must be used right after the search tool
+        #             - After the search tool and extract tool have been used you must use the section writer tool to add the new information to the section.
+        #     the request of the user:
+        #     {[message.content for message in state['messages'] if isinstance(message, HumanMessage)][-1]}
+        #
+        #     current state of the report:
+        #     """
+        #     for section in state['sections']:
+        #         prompt += f"""
+        #         section {section["idx"]} : {section['title']}
+        #         content : {section["content"]}
+        #         footer : {section["footer"]} \n\n
+        #         """
 
         model = ChatOpenAI(model="gpt-4o-mini", temperature=0)
         config = copilotkit_customize_config(config, emit_tool_calls=self.frontend_tools)  # emit only frontend tools
         ainvoke_kwargs = {}
         ainvoke_kwargs["parallel_tool_calls"] = False
-
-
 
         response = await model.bind_tools(self.tools + state["copilotkit"]["actions"],
                                           **ainvoke_kwargs).ainvoke([
@@ -249,23 +239,31 @@
 
         return {"messages": response}
 
-    def is_section_writing_done(self, message_content):
+    @staticmethod
+    def is_section_writing_done(outline, sections):
         # Define patterns or keywords that indicate completion
-        if message_content == 'None':
-            return False
-
-        completion_patterns = [
-            r"has been completed",
-            r"summary of the sections included",
-            r"report on .* has been completed",
-            r"Would you like to review any specific section"
-        ]
-
-        # Check if any pattern matches the message content
-        for pattern in completion_patterns:
-            if re.search(pattern, message_content, re.IGNORECASE):
-                return True
+        print(outline)
+        print("len outline: ", len(outline.keys()))
+        print("len sections: ", len(sections))
+        if sections and len(outline.keys()) == len(sections):
+            print("completed all sections")
+            return True
         return False
+        # if message_content == 'None':
+        #     return False
+        #
+        # completion_patterns = [
+        #     r"has been completed",
+        #     r"summary of the sections included",
+        #     r"report on .* has been completed",
+        #     r"Would you like to review any specific section"
+        # ]
+        #
+        # # Check if any pattern matches the message content
+        # for pattern in completion_patterns:
+        #     if re.search(pattern, message_content, re.IGNORECASE):
+        #         return True
+        # return False
 
     # Define the function that decides whether to continue research using tools or proceed to writing the report
     def should_continue(self, state: ResearchState) -> Literal["tools", "human", "end"]:
@@ -283,7 +281,6 @@
         # If no conditions are met or if it's not an AIMessage, return "end" to stop
         return "end"
 
-<<<<<<< HEAD
     # Define an async function to run your graph code
     # async def run_graph(self):
     #     graph = self.graph
@@ -299,40 +296,6 @@
 
 
 # Run the async function
-# asyncio.run(MasterAgent().run_graph())
-
-graph = MasterAgent().graph
-
-# prompt = (
-#     f"Today's date is {datetime.now().strftime('%d/%m/%Y')}.\n"
-#     "You are a highly skilled research agent, dedicated to helping users create comprehensive, well-sourced research reports. Your primary goal is to assist the user in producing a polished, professional report tailored to their needs.\n\n"
-#     "When writing a report:\n"
-#     "1. **Research Phase**: Use the search tool to gather information from credible online sources.\n"
-#     "2. **Information Extraction**: Use the extract tool to collect additional details from relevant URLs.\n"
-#     "3. **Outline Proposal**: Use the outline tool to analyze the gathered information and organize it into a clear, logical outline. **Do not generate or include the full outline directly in your message**. Instead, simply inform the user that an outline has been created and ask for approval.\n"
-#     "- For example: 'I have generated an outline proposal for your review. Would you like me to make any changes or proceed with the next steps?'\n"
-#     "4. **Report Writing**: Use the section writer tool to write each section of the report based on the **approved outline**. Ensure the report is clear, professional, well-organized, and properly sourced. Avoid sharing the report content directly—always use the SectionWrite tool for the final product.\n\n"
-#     "After completing your task, keep the process collaborative and interactive. Avoid summarizing the completed work unnecessarily, as the user has full access to the research progress. \n"
-#     "Instead of sharing details like generated outlines or reports, simply confirm the task is ready and ask for feedback or next steps. For example:\n"
-#     "'I have completed this phase. Would you like me to revisit any part or move forward?'\n\n"
-#     "Your role is to provide support, maintain clear communication, and ensure the final report aligns with the user's expectations."
-# )
-
-
-# prompt = (
-#     f"Today's date is {datetime.now().strftime('%d/%m/%Y')}.\n"
-#     "You are an expert research assistant, dedicated to helping users create well-structured, professional, and thoroughly researched reports. Your primary objective is to support the user in developing polished reports tailored to their needs through collaboration and precision.\n\n"
-#     "When working on a report, follow these steps:\n"
-#     "1. **Research Phase**: Use the search tool to gather credible information from trusted online sources.\n"
-#     "2. **Information Extraction**: Utilize the extract tool to retrieve relevant details from specific URLs provided or identified during the research.\n"
-#     "3. **Outline Proposal**: Analyze the collected information and organize it into a clear, logical outline proposal. Structure the outline into well-defined sections that will serve as a foundation for the report. **Wait for the user's approval of the outline before proceeding**.\n"
-#     "4. **Report Writing**: Use the section writer tool to compose each section of the report based on the **approved outline**. Write in a clear, professional, and engaging style, ensuring all content is well-organized, properly sourced, and easy to understand. Avoid pasting the text directly—always use the SectionWrite tool to deliver the final content.\n\n"
-#     "Once your task is complete, focus on maintaining an interactive and collaborative process. Engage the user by asking for feedback, revisions, or additional requirements. Avoid summarizing completed work unnecessarily, as the user has full access to the research progress (e.g don't summarize what sources you found, what outline or report you generated).\n\n"
-#     "Your role is to provide guidance, structure, and expertise at every stage of the process to ensure the report exceeds expectations."
-# )
-
-# prompt = f"""Today's date is {datetime.now().strftime('%d/%m/%Y')}.
-=======
 #    # used for running graph locally
 #    #Define an async function to run your graph code
 #     async def run_graph(self):
@@ -346,23 +309,9 @@
 #                 print(message)
 #             else:
 #                 message.pretty_print()
->>>>>>> 85cf9299
 #
-# You are a highly skilled research agent, dedicated to helping users create comprehensive, well-sourced research reports. Your primary goal is to assist the user in producing a polished, professional report tailored to their needs.
 #
-<<<<<<< HEAD
-# When writing a report:
-# 1. Use the search tool to start the research and gather information from credible online sources.
-# 2. Use the extract tool to extract additional information from relevant URLs.
-# 3. Use the outline tool to analyze the gathered information and organize it into a clear, logical outline. Break the content into meaningful sections that will guide the report structure. Wait for outline approval before continuing to the next phase.
-# 4. Use the section writer tool to write a section of the report. At the first pase you should write the full report base on the outline. Ensure the report is well-written, properly sourced, and easy to understand. Avoid responding with the text of the report directly—always use the SectionWrite tool for the final product.
-#
-# After completing the report, actively engage with the user to discuss next steps. For instance, ask if they need revisions, additional details, or further research. Keep the process interactive and collaborative.
-# """
-# If the user provides a research question or topic, proceed immediately without asking them to restate it. Your focus is to deliver high-quality insights efficiently and effectively.
-=======
 # #Run the async function
 # asyncio.run(MasterAgent().run_graph())
 
-graph = MasterAgent().graph
->>>>>>> 85cf9299
+graph = MasterAgent().graph