--- conflicted
+++ resolved
@@ -167,21 +167,20 @@
         prompt = (
                 f"Today's date is {datetime.now().strftime('%d/%m/%Y')}.\n"
                 "You are an expert research assistant, dedicated to helping users create comprehensive, well-sourced research reports. Your primary goal is to assist the user in producing a polished, professional report tailored to their needs.\n\n"
-<<<<<<< HEAD
-                "When writing a report use the following research tools:\n"
-                "1. Use the tavily_search tool to start the research and gather additional information from credible online sources when needed.\n"
-                "2. Use the tavily_extract tool to extract additional content from relevant URLs.\n"
-                "3. Use the outline_writer tool to analyze the gathered information and organize it into a clear, logical **outline proposal**. Break the content into meaningful sections that will guide the report structure. Avoid responding with the text of the outline directly—always use the outline_writer tool for the final product.\n"
-                "4. After using the outline_write tool, YOU MUST use review_proposal tool. and pass the proposal as argument \n"
-                "5. Use the section_writer tool to compose each section of the report based on the **approved outline**. Ensure the report is well-written, properly sourced, and easy to understand. Avoid responding with the text of the report directly—always use the SectionWrite tool for the final product.\n\n"
-=======
+
+                # "When writing a report use the following research tools:\n"
+                # "1. Use the tavily_search tool to start the research and gather additional information from credible online sources when needed.\n"
+                # "2. Use the tavily_extract tool to extract additional content from relevant URLs.\n"
+                # "3. Use the outline_writer tool to analyze the gathered information and organize it into a clear, logical **outline proposal**. Break the content into meaningful sections that will guide the report structure. Avoid responding with the text of the outline directly—always use the outline_writer tool for the final product.\n"
+                # "4. After using the outline_write tool, YOU MUST use review_proposal tool. and pass the proposal as argument \n"
+                # "5. Use the section_writer tool to compose each section of the report based on the **approved outline**. Ensure the report is well-written, properly sourced, and easy to understand. Avoid responding with the text of the report directly—always use the SectionWrite tool for the final product.\n\n"
+
                 "To start the report writing process you must use the tools in the following order:\n"
                 "1. Use the tavily_search to start the research and gather additional information from credible online sources when needed.\n"
                 "2. Use the tavily_extract to extract additional content from relevant URLs.\n"
                 "3. Use the outline_writer to analyze the gathered information and organize it into a clear, logical **outline proposal**. Break the content into meaningful sections that will guide the report structure. Wait for outline approval before continuing to the next phase.\n"
                 "4. After using the outline_writer, YOU MUST use review_proposal tool. and pass the proposal as argument \n"
                 "5. Once the review proposal is done use the section_writer tool to write each section of the report based on the **approved outline**, write all sections immediately without asking for feedback after writing each section. Ensure the report is well-written, properly sourced, and easy to understand. Avoid responding with the text of the report directly, always use the section_writer tool for the final product.\n\n"
->>>>>>> c4134d2c
                 "After using the outline and section writer research tools, actively engage with the user to discuss next steps. **Do not summarize your completed work**, as the user has full access to the research progress.\n\n"
                 "Instead of sharing details like generated outlines or reports, simply confirm the task is ready and ask for feedback or next steps. For example:\n"
                 "'I have completed [..MAX additional 5 words]. Would you like me to [..MAX additional 5 words]?'\n\n"
@@ -192,7 +191,7 @@
             prompt += (
                 f"**\nReviewed Proposal:**\n{proposal['sections']}\n"
                 f"User's feedback: {proposal['remarks']}"
-                "You must use the outline tool to write a new outline proposal that incorporates the user's feedback.")
+                "You must use the outline_writer tool to write a new outline proposal that incorporates the user's feedback.")
         if outline:
                 prompt += (
                     f"### Current State of the Report\n"
