--- conflicted
+++ resolved
@@ -2,10 +2,9 @@
 
 import { createContext, useContext, useState, ReactNode, useEffect } from 'react'
 import type { ResearchState } from '@/lib/types'
-import { useCoAgent, useCopilotChat } from "@copilotkit/react-core";
+import { useCoAgent } from "@copilotkit/react-core";
 import useLocalStorage from "@/lib/hooks/useLocalStorage";
 
-<<<<<<< HEAD
 
 // const initialState: ResearchState = {
 //     title: '',
@@ -21,18 +20,12 @@
 //     logs: [],
 // }
 
-=======
->>>>>>> 85cf9299
 interface ResearchContextType {
     state: ResearchState;
     setResearchState: (newState: ResearchState | ((prevState: ResearchState) => ResearchState)) => void
     sourcesModalOpen: boolean
     setSourcesModalOpen: (open: boolean) => void
-<<<<<<< HEAD
     runAgent: () => void
-=======
-    running: boolean
->>>>>>> 85cf9299
 }
 
 const ResearchContext = createContext<ResearchContextType | undefined>(undefined)
@@ -43,8 +36,7 @@
         name: 'agent',
         initialState: {},
     });
-    const { isLoading } = useCopilotChat()
-    // @ts-expect-error -- force instantiate with null
+    // @ts-expect-error -- sdafsd
     const [localStorageState, setLocalStorageState] = useLocalStorage<ResearchState>('research', null);
 
     useEffect(() => {
@@ -65,11 +57,7 @@
     }, [coAgentState, localStorageState, setCoAgentsState, setLocalStorageState]);
 
     return (
-<<<<<<< HEAD
         <ResearchContext.Provider value={{ state: coAgentState, setResearchState: setCoAgentsState as ResearchContextType['setResearchState'], setSourcesModalOpen, sourcesModalOpen, runAgent: run }}>
-=======
-        <ResearchContext.Provider value={{ state: coAgentState, setResearchState: setCoAgentsState, setSourcesModalOpen, sourcesModalOpen, running: isLoading }}>
->>>>>>> 85cf9299
             {children}
         </ResearchContext.Provider>
     )
