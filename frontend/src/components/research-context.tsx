--- conflicted
+++ resolved
@@ -5,21 +5,7 @@
 import { useCoAgent } from "@copilotkit/react-core";
 import useLocalStorage from "@/lib/hooks/useLocalStorage";
 
-<<<<<<< HEAD
-const initialState: ResearchState = {
-    title: '',
-    outline: {},
-    intro: '',
-    sections: [],
-    conclusion: '',
-    footer: '',
-    sources: {},
-    cited_sources: {},
-    tool: '',
-    messages: [],
-    logs: [],
-}
-=======
+
 // const initialState: ResearchState = {
 //     title: '',
 //     outline: {},
@@ -33,7 +19,6 @@
 //     messages: [],
 //     logs: [],
 // }
->>>>>>> a65a030a
 
 interface ResearchContextType {
     state: ResearchState;
