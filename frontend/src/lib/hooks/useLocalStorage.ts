--- conflicted
+++ resolved
@@ -4,12 +4,11 @@
 
     const [storedValue, setStoredValue] = useState(initialValue);
     // We will use this flag to trigger the reading from localStorage
-    // const [firstLoadDone, setFirstLoadDone] = useState(false);
+    const [firstLoadDone, setFirstLoadDone] = useState(false);
 
     // Use an effect hook in order to prevent SSR inconsistencies and errors.
     // This will update the state with the value from the local storage after
     // the first initial value is applied.
-<<<<<<< HEAD
     // useEffect(() => {
     //     const fromLocal = () => {
     //         if (typeof window === 'undefined') {
@@ -47,7 +46,6 @@
     //         console.log(error);
     //     }
     // }, [storedValue, firstLoadDone, key]);
-=======
     useEffect(() => {
         const fromLocal = () => {
             if (typeof window === 'undefined') {
@@ -87,7 +85,6 @@
             console.log(error);
         }
     }, [storedValue, firstLoadDone, key]);
->>>>>>> a65a030a
 
     // Return the original useState functions
     return [storedValue, setStoredValue];
