<<<<<<< HEAD
export interface Section { title: string; content: string; idx: number; footer?: string; id: string }
=======
export interface Section { title: string; content: string; idx: number; footnotes?: string; id: string }
>>>>>>> a65a030a

export interface Source {
    content: string;
    published_date: string;
    score: number;
    title: string;
    url: string;
}
export type Sources = Record<string, Source>

export interface Log {
    message: string;
    done: boolean;
}

export interface ProposalSection {
    title: string;
    description: string
    approved: boolean
}

export enum ProposalSectionName {
    Sections = "sections",
    KeyPoints = "key_points",
    DocumentFeatures = "document_features"
}

export type IProposalItem = Record<ProposalSectionName, ProposalSection> & { description: string }

export interface Proposal {
    [ProposalSectionName.Sections]: IProposalItem
    [ProposalSectionName.KeyPoints]: IProposalItem
    [ProposalSectionName.DocumentFeatures]: IProposalItem
    timestamp: string
    approved: boolean
}

// This interface corresponds to the state defined in agent/state.py
export interface ResearchState {
    title: string;
    outline: Record<string, unknown>;
    proposal: Proposal;
    structure: Record<string, unknown>;
    intro: string;
    sections: Section[]; // Array of objects with 'title', 'content', and 'idx'
    conclusion: string;
    sources: Sources; // Dictionary with string keys and nested dictionaries
    cited_sources: Record<keyof Sources, string[]>; // Dictionary with string keys and an array of strings
    tool: string;
    messages: { [key: string]: unknown }[]; // Array of AnyMessage objects with potential additional properties
    logs: Log[];
}

export type Document = Pick<ResearchState, 'sections' | 'title' | 'intro' | 'outline' | 'conclusion' | 'cited_sources'>
<|MERGE_RESOLUTION|>--- conflicted
+++ resolved
@@ -1,8 +1,6 @@
-<<<<<<< HEAD
 export interface Section { title: string; content: string; idx: number; footer?: string; id: string }
-=======
-export interface Section { title: string; content: string; idx: number; footnotes?: string; id: string }
->>>>>>> a65a030a
+// export interface Section { title: string; content: string; idx: number; footnotes?: string; id: string }
+
 
 export interface Source {
     content: string;
